# biomed_soc_proj_2025
 Contains all code for robotics system in the biomedical society 2025 project

<<<<<<< HEAD
can i bypass lol - adrian
=======
hii
>>>>>>> 1fa3eb19
<|MERGE_RESOLUTION|>--- conflicted
+++ resolved
@@ -1,8 +1,5 @@
 # biomed_soc_proj_2025
  Contains all code for robotics system in the biomedical society 2025 project
 
-<<<<<<< HEAD
 can i bypass lol - adrian
-=======
 hii
->>>>>>> 1fa3eb19
